--- conflicted
+++ resolved
@@ -159,7 +159,6 @@
         )
 
 
-<<<<<<< HEAD
 def test__ma_field_to_fr_field_converts_required_param_if_present():
     @dataclass
     class FakeFieldWithRequired(ma.Field):
@@ -267,7 +266,8 @@
     mapper = make_type_mapper(fr.Raw)
     result = mapper(ma.Raw(), api=api, model_name='test_model_name', operation='load')
     assert not result.required
-=======
+
+
 def test__maybe_add_operation_passes_through_if_no_load_only():
     from flask_accepts.utils import _maybe_add_operation
 
@@ -326,4 +326,3 @@
 
     expected = f"{model_name}-dump"
     assert result == expected
->>>>>>> d28bc4a0
